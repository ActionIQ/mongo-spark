/*
 * Copyright 2016 MongoDB, Inc.
 *
 * Licensed under the Apache License, Version 2.0 (the "License");
 * you may not use this file except in compliance with the License.
 * You may obtain a copy of the License at
 *
 *    http://www.apache.org/licenses/LICENSE-2.0
 *
 * Unless required by applicable law or agreed to in writing, software
 * distributed under the License is distributed on an "AS IS" BASIS,
 * WITHOUT WARRANTIES OR CONDITIONS OF ANY KIND, either express or implied.
 * See the License for the specific language governing permissions and
 * limitations under the License.
 */

package com.mongodb.spark

import scala.collection.JavaConverters._
import scala.reflect.ClassTag
import scala.reflect.runtime.universe._

import org.apache.spark.SparkContext
import org.apache.spark.api.java.{JavaRDD, JavaSparkContext}
import org.apache.spark.rdd.RDD
import org.apache.spark.sql._
import org.apache.spark.sql.sources.{Filter, IsNotNull}
import org.apache.spark.sql.types.StructType

import org.bson.conversions.Bson
import org.bson.{BsonDocument, Document}
import com.mongodb.client.MongoCollection
import com.mongodb.client.model.{InsertOneModel, ReplaceOneModel, UpdateOptions}
import com.mongodb.spark.DefaultHelper.DefaultsTo
import com.mongodb.spark.config.{ReadConfig, WriteConfig}
import com.mongodb.spark.rdd.MongoRDD
import com.mongodb.spark.rdd.api.java.JavaMongoRDD
<<<<<<< HEAD
import com.mongodb.spark.sql.MapFunctions.documentToRow
import com.mongodb.spark.sql.MongoRelationHelper.createPipeline
=======
import com.mongodb.spark.sql.MapFunctions.{documentToRow, rowToDocument}
>>>>>>> ecdefc0f
import com.mongodb.spark.sql.{MongoInferSchema, helpers}

/**
 * The MongoSpark helper allows easy creation of RDDs, DataFrames or Datasets from MongoDB.
 *
 * @since 1.0
 */
object MongoSpark {

  private val DefaultMaxBatchSize = 512

  /**
   * The default source string for creating DataFrames from MongoDB
   */
  val defaultSource = "com.mongodb.spark.sql.DefaultSource"

  /**
   * Create a builder for configuring the [[MongoSpark]]
   *
   * @return a MongoSession Builder
   */
  def builder(): Builder = new Builder

  /**
   * Load data from MongoDB
   *
   * @param sc the Spark context containing the MongoDB connection configuration
   * @return a MongoRDD
   */
  def load[D: ClassTag](sc: SparkContext)(implicit e: D DefaultsTo Document): MongoRDD[D] = load(sc, ReadConfig(sc))

  /**
   * Load data from MongoDB
   *
   * @param sc the Spark context containing the MongoDB connection configuration
   * @return a MongoRDD
   */
  def load[D: ClassTag](sc: SparkContext, readConfig: ReadConfig)(implicit e: D DefaultsTo Document): MongoRDD[D] =
    builder().sparkContext(sc).readConfig(readConfig).build().toRDD[D]()

  /**
   * Load data from MongoDB
   *
   * @param sparkSession the SparkSession containing the MongoDB connection configuration
   * @tparam D The optional class defining the schema for the data
   * @return a MongoRDD
   */
  def load[D <: Product: TypeTag](sparkSession: SparkSession): DataFrame =
    load[D](sparkSession, ReadConfig(sparkSession.sparkContext))

  /**
   * Load data from MongoDB
   *
   * @param sparkSession the SparkSession containing the MongoDB connection configuration
   * @tparam D The optional class defining the schema for the data
   * @return a MongoRDD
   */
  def load[D <: Product: TypeTag](sparkSession: SparkSession, readConfig: ReadConfig): DataFrame =
    builder().sparkSession(sparkSession).readConfig(readConfig).build().toDF[D]()

  /**
   * Load data from MongoDB
   *
   * @param sparkSession the SparkSession containing the MongoDB connection configuration
   * @param clazz   the class of the data contained in the RDD
   * @tparam D The bean class defining the schema for the data
   * @return a MongoRDD
   */
  def load[D](sparkSession: SparkSession, readConfig: ReadConfig, clazz: Class[D]): Dataset[D] =
    builder().sparkSession(sparkSession).readConfig(readConfig).build().toDS(clazz)

  /**
   * Save data to MongoDB
   *
   * Uses the `SparkConf` for the database and collection information
   * Requires a codec for the data type
   *
   * @param rdd the RDD data to save to MongoDB
   * @tparam D the type of the data in the RDD
   */
  def save[D: ClassTag](rdd: RDD[D]): Unit = save(rdd, WriteConfig(rdd.sparkContext))

  /**
   * Save data to MongoDB
   *
   * @param rdd the RDD data to save to MongoDB
   * @param writeConfig the writeConfig
   * @tparam D the type of the data in the RDD
   */
  def save[D: ClassTag](rdd: RDD[D], writeConfig: WriteConfig): Unit = {
    val mongoConnector = MongoConnector(writeConfig.asOptions)
    rdd.foreachPartition(iter => if (iter.nonEmpty) {
      mongoConnector.withCollectionDo(writeConfig, { collection: MongoCollection[D] =>
        iter.grouped(DefaultMaxBatchSize).foreach(batch => collection.insertMany(batch.toList.asJava))
      })
    })
  }

  /**
   * Save data to MongoDB
   *
   * Uses the `SparkConf` for the database and collection information
   *
   * '''Note:''' If the dataFrame contains an `_id` field the data will upserted and replace any existing documents in the collection.
   *
   * @param dataset the dataset to save to MongoDB
   * @tparam D
   * @since 1.1.0
   */
  def save[D](dataset: Dataset[D]): Unit = save(dataset.toDF())

  /**
   * Save data to MongoDB
   *
   * '''Note:''' If the dataFrame contains an `_id` field the data will upserted and replace any existing documents in the collection.
   *
   * @param dataset the dataset to save to MongoDB
   * @param writeConfig the writeConfig
   * @tparam D
   * @since 1.1.0
   */
  def save[D](dataset: Dataset[D], writeConfig: WriteConfig): Unit = save(dataset.toDF(), writeConfig)

  /**
   * Save data to MongoDB
   *
   * Uses the `SparkConf` for the database and collection information
   *
   * '''Note:''' If the dataFrame contains an `_id` field the data will upserted and replace any existing documents in the collection.
   *
   * @param dataFrame the DataFrame to save to MongoDB
   * @since 1.1.0
   */
  def save(dataFrame: DataFrame): Unit =
    save(dataFrame, WriteConfig(dataFrame.sqlContext.sparkContext.getConf))

  /**
   * Save data to MongoDB
   *
   * '''Note:''' If the dataFrame contains an `_id` field the data will upserted and replace any existing documents in the collection.
   *
   * @param dataFrame the DataFrame to save to MongoDB
   * @param writeConfig the writeConfig
   * @since 1.1.0
   */
  def save(dataFrame: DataFrame, writeConfig: WriteConfig): Unit = {
    val mongoConnector = MongoConnector(writeConfig.asOptions)
    val documentRdd: RDD[BsonDocument] = dataFrame.rdd.map(row => rowToDocument(row))
    if (dataFrame.schema.fields.exists(_.name == "_id")) {
      documentRdd.foreachPartition(iter => if (iter.nonEmpty) {
        mongoConnector.withCollectionDo(writeConfig, { collection: MongoCollection[BsonDocument] =>
          iter.grouped(DefaultMaxBatchSize).foreach(batch => {
            val updateOptions = new UpdateOptions().upsert(true)
            val requests = batch.map(doc =>
              Option(doc.get("_id")) match {
                case Some(_id) => {
                  new ReplaceOneModel[BsonDocument](new BsonDocument("_id", _id), doc, updateOptions)
                }
                case None => new InsertOneModel[BsonDocument](doc)
              })
            collection.bulkWrite(requests.toList.asJava)
          })
        })
      })
    } else {
      MongoSpark.save(documentRdd, writeConfig)
    }
  }

  /**
   * Save data to MongoDB
   *
   * Uses the `SparkConf` for the database and collection information
   *
   * @param dataFrameWriter the DataFrameWriter save to MongoDB
   */
  def save(dataFrameWriter: DataFrameWriter[_]): Unit = dataFrameWriter.format(defaultSource).save()

  /**
   * Save data to MongoDB
   *
   * @param dataFrameWriter the DataFrameWriter save to MongoDB
   * @param writeConfig the writeConfig
   */
  def save(dataFrameWriter: DataFrameWriter[_], writeConfig: WriteConfig): Unit =
    dataFrameWriter.format(defaultSource).options(writeConfig.asOptions).save()

  /**
   * Creates a DataFrameReader with `MongoDB` as the source
   *
   * @param sparkSession the SparkSession
   * @return the DataFrameReader
   */
  def read(sparkSession: SparkSession): DataFrameReader = sparkSession.read.format("com.mongodb.spark.sql")

  /**
   * Creates a DataFrameWriter with the `MongoDB` underlying output data source.
   *
   * @param dataFrame the DataFrame to convert into a DataFrameWriter
   * @return the DataFrameWriter
   */
  def write(dataFrame: DataFrame): DataFrameWriter[Row] = dataFrame.write.format("com.mongodb.spark.sql")

  /**
   * Builder for configuring and creating a [[MongoSpark]]
   *
   * It requires a `SparkSession` or the `SparkContext`
   */
  class Builder {
    private var sparkSession: Option[SparkSession] = None
    private var connector: Option[MongoConnector] = None
    private var readConfig: Option[ReadConfig] = None
    private var pipeline: Seq[Bson] = Nil
    private var options: collection.Map[String, String] = Map()

    def build(): MongoSpark = {
      require(sparkSession.isDefined, "The SparkSession must be set, either explicitly or via the SparkContext")
      val session = sparkSession.get
      val readConf = readConfig.isDefined match {
        case true  => ReadConfig(options, readConfig)
        case false => ReadConfig(session.sparkContext.getConf, options)
      }
      val mongoConnector = connector.getOrElse(MongoConnector(readConf))
      val bsonDocumentPipeline = pipeline.map(x => x.toBsonDocument(classOf[Document], mongoConnector.codecRegistry))

      new MongoSpark(session, mongoConnector, readConf, bsonDocumentPipeline)
    }

    /**
     * Sets the SparkSession from the sparkContext
     *
     * @param sparkSession for the RDD
     */
    def sparkSession(sparkSession: SparkSession): Builder = {
      this.sparkSession = Option(sparkSession)
      this
    }

    /**
     * Sets the SparkSession from the sparkContext
     *
     * @param sparkContext for the RDD
     */
    def sparkContext(sparkContext: SparkContext): Builder = {
      this.sparkSession = Option(SparkSession.builder().config(sparkContext.getConf).getOrCreate())
      this
    }

    /**
     * Sets the SparkSession from the javaSparkContext
     *
     * @param javaSparkContext for the RDD
     */
    def javaSparkContext(javaSparkContext: JavaSparkContext): Builder = sparkContext(javaSparkContext.sc)

    /**
     * Sets the SparkSession
     *
     * @param sqlContext for the RDD
     */
    @deprecated("As of Spark 2.0 SQLContext was replaced by SparkSession. Use the SparkSession method instead", "2.0.0")
    def sqlContext(sqlContext: SQLContext): Builder = sparkSession(sqlContext.sparkSession)

    /**
     * Append a configuration option
     *
     * These options can be used to configure all aspects of how to connect to MongoDB
     *
     * @param key the configuration key
     * @param value the configuration value
     */
    def option(key: String, value: String): Builder = {
      this.options = this.options + (key -> value)
      this
    }

    /**
     * Set configuration options
     *
     * These options can configure all aspects of how to connect to MongoDB
     *
     * @param options the configuration options
     */
    def options(options: collection.Map[String, String]): Builder = {
      this.options = options
      this
    }

    /**
     * Set configuration options
     *
     * These options can configure all aspects of how to connect to MongoDB
     *
     * @param options the configuration options
     */
    def options(options: java.util.Map[String, String]): Builder = {
      this.options = options.asScala
      this
    }

    /**
     * Sets the [[com.mongodb.spark.MongoConnector]] to use
     *
     * @param connector the MongoConnector
     */
    def connector(connector: MongoConnector): Builder = {
      this.connector = Option(connector)
      this
    }

    /**
     * Sets the [[com.mongodb.spark.config.ReadConfig]] to use
     *
     * @param readConfig the readConfig
     */
    def readConfig(readConfig: ReadConfig): Builder = {
      this.readConfig = Option(readConfig)
      this
    }

    /**
     * Sets the aggregation pipeline to use
     *
     * @param pipeline the aggregation pipeline
     */
    def pipeline(pipeline: Seq[Bson]): Builder = {
      this.pipeline = pipeline
      this
    }
  }

  /*
   * Java API helpers
   */

  /**
   * Load data from MongoDB
   *
   * @param jsc the Spark context containing the MongoDB connection configuration
   * @return a MongoRDD
   */
  def load(jsc: JavaSparkContext): JavaMongoRDD[Document] = builder().javaSparkContext(jsc).build().toJavaRDD()

  /**
   * Load data from MongoDB
   *
   * @param jsc the Spark context containing the MongoDB connection configuration
   * @return a MongoRDD
   */
  def load(jsc: JavaSparkContext, readConfig: ReadConfig): JavaMongoRDD[Document] =
    builder().javaSparkContext(jsc).readConfig(readConfig).build().toJavaRDD()

  /**
   * Load data from MongoDB
   *
   * @param jsc the Spark context containing the MongoDB connection configuration
   * @param clazz   the class of the data contained in the RDD
   * @tparam D the type of the data in the RDD
   * @return a MongoRDD
   */
  def load[D](jsc: JavaSparkContext, readConfig: ReadConfig, clazz: Class[D]): JavaMongoRDD[D] =
    builder().javaSparkContext(jsc).readConfig(readConfig).build().toJavaRDD(clazz)

  /**
   * Load data from MongoDB
   *
   * @param jsc the Spark context containing the MongoDB connection configuration
   * @param clazz   the class of the data contained in the RDD
   * @tparam D the type of the data in the RDD
   * @return a MongoRDD
   */
  def load[D](jsc: JavaSparkContext, clazz: Class[D]): JavaMongoRDD[D] = builder().javaSparkContext(jsc).build().toJavaRDD(clazz)

  /**
   * Save data to MongoDB
   *
   * Uses the `SparkConf` for the database and collection information
   *
   * @param javaRDD the RDD data to save to MongoDB
   * @return the javaRDD
   */
  def save(javaRDD: JavaRDD[Document]): Unit = save(javaRDD, classOf[Document])

  /**
   * Save data to MongoDB
   *
   * Uses the `SparkConf` for the database and collection information
   * Requires a codec for the data type
   *
   * @param javaRDD the RDD data to save to MongoDB
   * @param clazz   the class of the data contained in the RDD
   * @tparam D the type of the data in the RDD
   * @return the javaRDD
   */
  def save[D](javaRDD: JavaRDD[D], clazz: Class[D]): Unit = {
    notNull("javaRDD", javaRDD)
    implicit def ct: ClassTag[D] = ClassTag(clazz)
    save[D](javaRDD.rdd)
  }

  /**
   * Save data to MongoDB
   *
   * Uses the `SparkConf` for the database information
   *
   * @param javaRDD        the RDD data to save to MongoDB
   * @param writeConfig the [[com.mongodb.spark.config.WriteConfig]]
   * @return the javaRDD
   */
  def save(javaRDD: JavaRDD[Document], writeConfig: WriteConfig): Unit =
    save(javaRDD, writeConfig, classOf[Document])

  /**
   * Save data to MongoDB
   *
   * Uses the `writeConfig` for the database information
   * Requires a codec for the data type
   *
   * @param javaRDD        the RDD data to save to MongoDB
   * @param writeConfig the [[com.mongodb.spark.config.WriteConfig]]
   * @param clazz          the class of the data contained in the RDD
   * @tparam D the type of the data in the RDD
   * @return the javaRDD
   */
  def save[D](javaRDD: JavaRDD[D], writeConfig: WriteConfig, clazz: Class[D]): Unit = {
    notNull("javaRDD", javaRDD)
    notNull("writeConfig", writeConfig)
    implicit def ct: ClassTag[D] = ClassTag(clazz)
    save[D](javaRDD.rdd, writeConfig)
  }

  // Deprecated APIs
  /**
   * Load data from MongoDB
   *
   * @param sqlContext the SQLContext containing the MongoDB connection configuration
   * @tparam D The optional class defining the schema for the data
   * @return a MongoRDD
   */
  @deprecated("As of Spark 2.0 SQLContext was replaced by SparkSession. Use the SparkSession method instead", "2.0.0")
  def load[D <: Product: TypeTag](sqlContext: SQLContext): DataFrame = load[D](sqlContext.sparkSession)

  /**
   * Load data from MongoDB
   *
   * @param sqlContext the SQLContext containing the MongoDB connection configuration
   * @tparam D The optional class defining the schema for the data
   * @return a MongoRDD
   */
  @deprecated("As of Spark 2.0 SQLContext was replaced by SparkSession. Use the SparkSession method instead", "2.0.0")
  def load[D <: Product: TypeTag](sqlContext: SQLContext, readConfig: ReadConfig): DataFrame =
    load(sqlContext.sparkSession, readConfig)

  /**
   * Load data from MongoDB
   *
   * @param sqlContext the SQL context containing the MongoDB connection configuration
   * @param clazz   the class of the data contained in the RDD
   * @tparam D The bean class defining the schema for the data
   * @return a MongoRDD
   */
  @deprecated("As of Spark 2.0 SQLContext was replaced by SparkSession. Use the SparkSession method instead", "2.0.0")
  def load[D](sqlContext: SQLContext, readConfig: ReadConfig, clazz: Class[D]): DataFrame =
    builder().sparkSession(sqlContext.sparkSession).readConfig(readConfig).build().toDF(clazz)

  /**
   * Creates a DataFrameReader with `MongoDB` as the source
   *
   * @param sqlContext the SQLContext
   * @return the DataFrameReader
   */
  @deprecated("As of Spark 2.0 SQLContext was replaced by SparkSession. Use the SparkSession method instead", "2.0.0")
  def read(sqlContext: SQLContext): DataFrameReader = read(sqlContext.sparkSession)

}

/**
 * The MongoSpark class
 *
 * '''Note:''' Creation of the class should be via [[MongoSpark$.builder]].
 *
 * @since 1.0
 */
case class MongoSpark(sparkSession: SparkSession, connector: MongoConnector, readConfig: ReadConfig, pipeline: Seq[BsonDocument]) {

  private def rdd[D: ClassTag]()(implicit e: D DefaultsTo Document): MongoRDD[D] =
    new MongoRDD[D](sparkSession, sparkSession.sparkContext.broadcast(connector), readConfig, pipeline)

  if (readConfig.registerSQLHelperFunctions) {
    helpers.UDF.registerFunctions(sparkSession)
  }

  /**
   * Creates a `RDD` for the collection
   *
   * @tparam D the datatype for the collection
   * @return a MongoRDD[D]
   */
  def toRDD[D: ClassTag]()(implicit e: D DefaultsTo Document): MongoRDD[D] = rdd[D]

  /**
   * Creates a `JavaRDD` for the collection
   *
   * @return a JavaMongoRDD[Document]
   */
  def toJavaRDD(): JavaMongoRDD[Document] = rdd[Document].toJavaRDD()

  /**
   * Creates a `JavaRDD` for the collection
   *
   * @param clazz   the class of the data contained in the RDD
   * @tparam D the type of the data in the RDD
   * @return the javaRDD
   */
  def toJavaRDD[D](clazz: Class[D]): JavaMongoRDD[D] = {
    implicit def ct: ClassTag[D] = ClassTag(clazz)
    rdd[D].toJavaRDD()
  }

  /**
   * Creates a `DataFrame` based on the schema derived from the optional type.
   *
   * '''Note:''' Prefer [[toDS[T<:Product]()*]] as computations will be more efficient.
   *  The rdd must contain an `_id` for MongoDB versions < 3.2.
   *
   * @tparam T The optional type of the data from MongoDB, if not provided the schema will be inferred from the collection
   * @return a DataFrame
   */
  def toDF[T <: Product: TypeTag](): DataFrame = {
    val schema: StructType = MongoInferSchema.reflectSchema[T]() match {
      case Some(reflectedSchema) => reflectedSchema
      case None                  => MongoInferSchema(toBsonDocumentRDD)
    }
    toDF(schema)
  }

  /**
   * Creates a `DataFrame` based on the schema derived from the bean class.
   *
   * '''Note:''' Prefer [[toDS[T](beanClass:Class[T])*]] as computations will be more efficient.
   *
   * @param beanClass encapsulating the data from MongoDB
   * @tparam T The bean class type to shape the data from MongoDB into
   * @return a DataFrame
   */
  def toDF[T](beanClass: Class[T]): DataFrame = toDF(MongoInferSchema.reflectSchema[T](beanClass))

  /**
   * Creates a `DataFrame` based on the provided schema.
   *
   * @param schema the schema representing the DataFrame.
   * @return a DataFrame.
   */
  def toDF(schema: StructType): DataFrame = {
    val requiredColumns: Array[String] = schema.fields.map(_.name)
    val pipelineFilters: Array[Filter] = schema.fields.filter(!_.nullable).map(_.name).map(IsNotNull)
    val rowRDD = toBsonDocumentRDD.appendPipeline(createPipeline(requiredColumns, pipelineFilters))
      .map(doc => documentToRow(doc, schema, requiredColumns))
    sparkSession.createDataFrame(rowRDD, schema)
  }

  /**
   * Creates a `Dataset` from the collection strongly typed to the provided case class.
   *
   * @tparam T The type of the data from MongoDB
   * @return
   */
  def toDS[T <: Product: TypeTag: NotNothing](): Dataset[T] = {
    val dataFrame: DataFrame = toDF[T]()
    import dataFrame.sqlContext.implicits._
    dataFrame.as[T]
  }

  /**
   * Creates a `Dataset` from the RDD strongly typed to the provided java bean.
   *
   * @tparam T The type of the data from MongoDB
   * @return
   */
  def toDS[T](beanClass: Class[T]): Dataset[T] = toDF[T](beanClass).as(Encoders.bean(beanClass))

  private def toBsonDocumentRDD: MongoRDD[BsonDocument] = {
    MongoSpark.builder()
      .sparkSession(sparkSession)
      .connector(connector)
      .readConfig(readConfig)
      .pipeline(pipeline)
      .build()
      .toRDD[BsonDocument]()
  }

}
<|MERGE_RESOLUTION|>--- conflicted
+++ resolved
@@ -35,12 +35,7 @@
 import com.mongodb.spark.config.{ReadConfig, WriteConfig}
 import com.mongodb.spark.rdd.MongoRDD
 import com.mongodb.spark.rdd.api.java.JavaMongoRDD
-<<<<<<< HEAD
-import com.mongodb.spark.sql.MapFunctions.documentToRow
-import com.mongodb.spark.sql.MongoRelationHelper.createPipeline
-=======
 import com.mongodb.spark.sql.MapFunctions.{documentToRow, rowToDocument}
->>>>>>> ecdefc0f
 import com.mongodb.spark.sql.{MongoInferSchema, helpers}
 
 /**
@@ -150,7 +145,7 @@
    * @tparam D
    * @since 1.1.0
    */
-  def save[D](dataset: Dataset[D]): Unit = save(dataset.toDF())
+  def save[D](dataset: Dataset[D]): Unit = save(dataset, WriteConfig(dataset.sparkSession.sparkContext.getConf))
 
   /**
    * Save data to MongoDB
@@ -162,44 +157,18 @@
    * @tparam D
    * @since 1.1.0
    */
-  def save[D](dataset: Dataset[D], writeConfig: WriteConfig): Unit = save(dataset.toDF(), writeConfig)
-
-  /**
-   * Save data to MongoDB
-   *
-   * Uses the `SparkConf` for the database and collection information
-   *
-   * '''Note:''' If the dataFrame contains an `_id` field the data will upserted and replace any existing documents in the collection.
-   *
-   * @param dataFrame the DataFrame to save to MongoDB
-   * @since 1.1.0
-   */
-  def save(dataFrame: DataFrame): Unit =
-    save(dataFrame, WriteConfig(dataFrame.sqlContext.sparkContext.getConf))
-
-  /**
-   * Save data to MongoDB
-   *
-   * '''Note:''' If the dataFrame contains an `_id` field the data will upserted and replace any existing documents in the collection.
-   *
-   * @param dataFrame the DataFrame to save to MongoDB
-   * @param writeConfig the writeConfig
-   * @since 1.1.0
-   */
-  def save(dataFrame: DataFrame, writeConfig: WriteConfig): Unit = {
+  def save[D](dataset: Dataset[D], writeConfig: WriteConfig): Unit = {
     val mongoConnector = MongoConnector(writeConfig.asOptions)
-    val documentRdd: RDD[BsonDocument] = dataFrame.rdd.map(row => rowToDocument(row))
-    if (dataFrame.schema.fields.exists(_.name == "_id")) {
+    val documentRdd: RDD[BsonDocument] = dataset.toDF().rdd.map(row => rowToDocument(row))
+    if (dataset.schema.fields.exists(_.name == "_id")) {
       documentRdd.foreachPartition(iter => if (iter.nonEmpty) {
         mongoConnector.withCollectionDo(writeConfig, { collection: MongoCollection[BsonDocument] =>
           iter.grouped(DefaultMaxBatchSize).foreach(batch => {
             val updateOptions = new UpdateOptions().upsert(true)
             val requests = batch.map(doc =>
               Option(doc.get("_id")) match {
-                case Some(_id) => {
-                  new ReplaceOneModel[BsonDocument](new BsonDocument("_id", _id), doc, updateOptions)
-                }
-                case None => new InsertOneModel[BsonDocument](doc)
+                case Some(_id) => new ReplaceOneModel[BsonDocument](new BsonDocument("_id", _id), doc, updateOptions)
+                case None      => new InsertOneModel[BsonDocument](doc)
               })
             collection.bulkWrite(requests.toList.asJava)
           })
@@ -595,10 +564,7 @@
    * @return a DataFrame.
    */
   def toDF(schema: StructType): DataFrame = {
-    val requiredColumns: Array[String] = schema.fields.map(_.name)
-    val pipelineFilters: Array[Filter] = schema.fields.filter(!_.nullable).map(_.name).map(IsNotNull)
-    val rowRDD = toBsonDocumentRDD.appendPipeline(createPipeline(requiredColumns, pipelineFilters))
-      .map(doc => documentToRow(doc, schema, requiredColumns))
+    val rowRDD = toBsonDocumentRDD.map(doc => documentToRow(doc, schema, Array()))
     sparkSession.createDataFrame(rowRDD, schema)
   }
 
