--- conflicted
+++ resolved
@@ -446,17 +446,13 @@
  *
  * @since 1.0
  */
-<<<<<<< HEAD
 case class MongoSpark(sparkSession: SparkSession, connector: MongoConnector, readConfig: ReadConfig, pipeline: Seq[BsonDocument]) {
 
-=======
-case class MongoSpark(sqlContext: SQLContext, connector: MongoConnector, readConfig: ReadConfig, pipeline: Seq[BsonDocument]) {
->>>>>>> 41596368
   private def rdd[D: ClassTag]()(implicit e: D DefaultsTo Document): MongoRDD[D] =
     new MongoRDD[D](sparkSession, sparkSession.sparkContext.broadcast(connector), readConfig, pipeline)
 
   if (readConfig.registerSQLHelperFunctions) {
-    helpers.UDF.registerFunctions(sqlContext)
+    helpers.UDF.registerFunctions(sparkSession)
   }
 
   /**
